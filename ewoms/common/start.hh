// -*- mode: C++; tab-width: 4; indent-tabs-mode: nil; c-basic-offset: 4 -*-
// vi: set et ts=4 sw=4 sts=4:
/*
  Copyright (C) 2010-2013 by Andreas Lauser
  Copyright (C) 2011 by Philipp Nuske
  Copyright (C) 2012 by Bernd Flemisch

  This file is part of the Open Porous Media project (OPM).

  OPM is free software: you can redistribute it and/or modify
  it under the terms of the GNU General Public License as published by
  the Free Software Foundation, either version 2 of the License, or
  (at your option) any later version.

  OPM is distributed in the hope that it will be useful,
  but WITHOUT ANY WARRANTY; without even the implied warranty of
  MERCHANTABILITY or FITNESS FOR A PARTICULAR PURPOSE.  See the
  GNU General Public License for more details.

  You should have received a copy of the GNU General Public License
  along with OPM.  If not, see <http://www.gnu.org/licenses/>.
*/
/*!
 * \file
 * \brief Provides convenience routines to bring up the simulation at runtime.
 */
#ifndef EWOMS_START_HH
#define EWOMS_START_HH

#include <ewoms/common/propertysystem.hh>
// the following header is not required here, but it must be included before
// dune/common/densematrix.hh because of some c++ ideosyncrasies
#include <opm/material/localad/Evaluation.hpp>

#include "parametersystem.hh"

#include <ewoms/version.hh>
#include <ewoms/common/parametersystem.hh>
#include <ewoms/common/propertysystem.hh>
#include <ewoms/common/simulator.hh>
#include <ewoms/common/timer.hh>

#include <opm/material/common/Valgrind.hpp>

#include <dune/grid/io/file/dgfparser/dgfparser.hh>
#include <dune/common/version.hh>
#if DUNE_VERSION_NEWER(DUNE_COMMON, 2,3)
#include <dune/common/parallel/mpihelper.hh>
#else
#include <dune/common/mpihelper.hh>
#endif
#include <dune/common/parametertreeparser.hh>
#include <dune/common/parallel/mpihelper.hh>

#if HAVE_DUNE_FEM
#include <dune/fem/misc/mpimanager.hh>
#endif

#include <fstream>
#include <iostream>
#include <sstream>
#include <string>
#include <locale>

#include <stdio.h>
#include <unistd.h>
#include <time.h>
#include <signal.h>
#include <string.h>

#if HAVE_MPI
#include <mpi.h>
#endif

namespace Ewoms {
// forward declaration of property tags
namespace Properties {
NEW_PROP_TAG(Scalar);
NEW_PROP_TAG(Simulator);
NEW_PROP_TAG(ThreadManager);
NEW_PROP_TAG(PrintProperties);
NEW_PROP_TAG(PrintParameters);
NEW_PROP_TAG(ParameterFile);
} // namespace Properties
} // namespace Ewoms
//! \cond SKIP_THIS

namespace Ewoms {
/*!
 * \brief Register all runtime parameters, parse the command line
 *        arguments and the parameter file.
 *
 * \param argc The number of command line arguments
 * \param argv Array with the command line argument strings
 */
template <class TypeTag>
int setupParameters_(int argc, char **argv)
{
    typedef typename GET_PROP_TYPE(TypeTag, Simulator) Simulator;
    typedef typename GET_PROP_TYPE(TypeTag, ThreadManager) ThreadManager;
    typedef typename GET_PROP(TypeTag, ParameterMetaData) ParameterMetaData;

    // first, get the MPI rank of the current process
    int myRank = 0;
#if HAVE_MPI
    MPI_Comm_rank(MPI_COMM_WORLD, &myRank);
#endif

    ////////////////////////////////////////////////////////////
    // Register all parameters
    ////////////////////////////////////////////////////////////
    EWOMS_REGISTER_PARAM(TypeTag, std::string, ParameterFile,
                         "An .ini file which contains a set of run-time "
                         "parameters");
    EWOMS_REGISTER_PARAM(TypeTag, int, PrintProperties,
                         "Print the values of the compile time properties at "
                         "the start of the simulation");
    EWOMS_REGISTER_PARAM(TypeTag, int, PrintParameters,
                         "Print the values of the run-time parameters at the "
                         "start of the simulation");

    Simulator::registerParameters();
    ThreadManager::registerParameters();

    ////////////////////////////////////////////////////////////
    // set the parameter values
    ////////////////////////////////////////////////////////////

    // fill the parameter tree with the options from the command line
    std::string s = Parameters::parseCommandLineOptions<TypeTag>(argc, argv, /*handleHelp=*/myRank == 0);
    if (!s.empty()) {
        return /*status=*/1;
    }

    std::string paramFileName = EWOMS_GET_PARAM_(TypeTag, std::string, ParameterFile);
    if (paramFileName != "") {
        ////////////////////////////////////////////////////////////
        // add the parameters specified using an .ini file
        ////////////////////////////////////////////////////////////

        // check whether the parameter file is readable.
        std::ifstream tmp;
        tmp.open(paramFileName.c_str());
        if (!tmp.is_open()) {
            std::ostringstream oss;
            if (myRank == 0) {
                oss << "Parameter file \"" << paramFileName
                    << "\" does not exist or is not readable.";
                Parameters::printUsage<TypeTag>(argv[0], oss.str());
            }
            return /*status=*/1;
        }

        // read the parameter file.
        Dune::ParameterTreeParser::readINITree(paramFileName,
                                               ParameterMetaData::tree(),
                                               /*overwrite=*/false);
    }

    EWOMS_END_PARAM_REGISTRATION(TypeTag);

    return /*status=*/0;
}

/*!
 * \brief Resets the current TTY to a usable state if the program was interrupted by
 *        SIGABRT or SIGINT.
 */
static void resetTerminal_(int signum)
{
    // first thing to do when a nuke hits: restore the default signal handler
    signal(signum, SIG_DFL);
    std::cout << "\n\nReceived signal " << signum
              << " (\"" << strsignal(signum) << "\")."
              << " Trying to reset the terminal.\n";

    // this requires the 'stty' command to be available in the command search path. on
    // most linux systems, is the case. (but even if the system() function fails, the
    // worst thing which can happen is that the TTY stays potentially choked up...)
    if (system("stty sane") != 0)
        std::cout << "Executing the 'stty' command failed."
                  << " Terminal might be left in an undefined state!\n";

    // after we did our best to clean the pedestrian way, re-raise the signal
    raise(signum);
}
//! \endcond

/*!
 * \ingroup Common
 *
 * \brief Provides a main function which reads in parameters from the
 *        command line and a parameter file and runs the simulation
 *
 * \tparam TypeTag  The type tag of the problem which needs to be solved
 *
 * \param argc The number of command line arguments
 * \param argv The array of the command line arguments
 */
template <class TypeTag>
int start(int argc, char **argv)
{
    typedef typename GET_PROP_TYPE(TypeTag, Scalar) Scalar;
    typedef typename GET_PROP_TYPE(TypeTag, Simulator) Simulator;
    typedef typename GET_PROP_TYPE(TypeTag, ThreadManager) ThreadManager;

    // set the signal handlers to reset the TTY to a well defined state on unexpected
    // program aborts
    if (isatty(STDIN_FILENO)) {
        signal(SIGINT, resetTerminal_);
        signal(SIGHUP, resetTerminal_);
        signal(SIGABRT, resetTerminal_);
        signal(SIGFPE, resetTerminal_);
        signal(SIGSEGV, resetTerminal_);
        signal(SIGPIPE, resetTerminal_);
        signal(SIGTERM, resetTerminal_);
    }

    // initialize MPI, finalize is done automatically on exit
<<<<<<< HEAD
#if HAVE_DUNE_FEM
    Dune::Fem::MPIManager::initialize(argc, argv);
    int myRank = Dune::Fem::MPIManager::rank();
#else
    int myRank = MPIHelper::instance(argc, argv).rank();
#endif
=======
    const Dune::MPIHelper& mpiHelper = Dune::MPIHelper::instance(argc, argv);

    int myRank = mpiHelper.rank();
>>>>>>> 0b2e2bf1

    try
    {
        int paramStatus = setupParameters_<TypeTag>(argc, argv);
        if (paramStatus == 1)
            return 1;
        if (paramStatus == 2)
            return 0;

        ThreadManager::init();

        // read the initial time step and the end time
        double endTime;
        double initialTimeStepSize;

        endTime = EWOMS_GET_PARAM(TypeTag, Scalar, EndTime);
        if (endTime < -1e50) {
            if (myRank == 0)
                Parameters::printUsage<TypeTag>(argv[0],
                                                "Mandatory parameter '--end-time' not specified!");
            return 1;
        }

        initialTimeStepSize = EWOMS_GET_PARAM(TypeTag, Scalar, InitialTimeStepSize);
        if (initialTimeStepSize < -1e50) {
            if (myRank == 0)
                Parameters::printUsage<TypeTag>(argv[0],
                                                "Mandatory parameter '--initial-time-step-size' "
                                                "not specified!");
            return 1;
        }


        if (myRank == 0)
            std::cout << "eWoms " << Ewoms::versionString()
                      << " will now start the trip. "
                      << "Please sit back, relax and enjoy the ride.\n"
                      << std::flush;

        // print the parameters if requested
        int printParams = EWOMS_GET_PARAM(TypeTag, int, PrintParameters);
        if (myRank == 0) {
            std::string endParametersSeparator("# [end of parameters]\n");
            if (printParams) {
                bool printSeparator = false;
                if (printParams == 1 || !isatty(fileno(stdout))) {
                    Ewoms::Parameters::printValues<TypeTag>();
                    printSeparator = true;
                }
                else
                    // always print the list of specified but unused parameters
                    printSeparator =
                        printSeparator ||
                        Ewoms::Parameters::printUnused<TypeTag>();
                if (printSeparator)
                    std::cout << endParametersSeparator;
            }
            else
                // always print the list of specified but unused parameters
                if (Ewoms::Parameters::printUnused<TypeTag>())
                    std::cout << endParametersSeparator;
        }

        // print the properties if requested
        int printProps = EWOMS_GET_PARAM(TypeTag, int, PrintProperties);
        if (printProps && myRank == 0) {
            if (printProps == 1 || !isatty(fileno(stdout)))
                Ewoms::Properties::printValues<TypeTag>();
        }

        // instantiate and run the concrete problem. make sure to
        // deallocate the problem and before the time manager and the
        // grid
        Simulator simulator;
        simulator.run();

        if (myRank == 0) {
            std::cout << "eWoms reached the destination. If it is not the one that was intended, "
                      << "change the booking and try again.\n"
                      << std::flush;
        }
        return 0;
    }
    catch (std::exception &e)
    {
        if (myRank == 0)
            std::cout << e.what() << ". Abort!\n" << std::flush;
        return 1;
    }
    catch (Dune::Exception &e)
    {
        if (myRank == 0)
            std::cout << "Dune reported an error: " << e.what() << std::endl  << std::flush;
        return 2;
    }
    catch (...)
    {
        if (myRank == 0)
            std::cout << "Unknown exception thrown!\n" << std::flush;
        return 3;
    }
}

} // namespace Ewoms

#endif<|MERGE_RESOLUTION|>--- conflicted
+++ resolved
@@ -34,6 +34,11 @@
 
 #include "parametersystem.hh"
 
+#if HAVE_DUNE_FEM
+#include <dune/fem/misc/mpimanager.hh>
+#include <ewoms/aux/compatibility.hh>
+#endif
+
 #include <ewoms/version.hh>
 #include <ewoms/common/parametersystem.hh>
 #include <ewoms/common/propertysystem.hh>
@@ -51,10 +56,6 @@
 #endif
 #include <dune/common/parametertreeparser.hh>
 #include <dune/common/parallel/mpihelper.hh>
-
-#if HAVE_DUNE_FEM
-#include <dune/fem/misc/mpimanager.hh>
-#endif
 
 #include <fstream>
 #include <iostream>
@@ -217,18 +218,13 @@
     }
 
     // initialize MPI, finalize is done automatically on exit
-<<<<<<< HEAD
 #if HAVE_DUNE_FEM
     Dune::Fem::MPIManager::initialize(argc, argv);
     int myRank = Dune::Fem::MPIManager::rank();
 #else
+    const Dune::MPIHelper& mpiHelper = Dune::MPIHelper::instance(argc, argv);
     int myRank = MPIHelper::instance(argc, argv).rank();
 #endif
-=======
-    const Dune::MPIHelper& mpiHelper = Dune::MPIHelper::instance(argc, argv);
-
-    int myRank = mpiHelper.rank();
->>>>>>> 0b2e2bf1
 
     try
     {
