--- conflicted
+++ resolved
@@ -369,12 +369,8 @@
                 int focusTimeIdx = 0;
                 // do the actual linearization
                 linearizeTimer_.start();
-<<<<<<< HEAD
-                asImp_().linearizeDomain_();
-                asImp_().linearizeAuxiliaryEquations_();
-=======
                 asImp_().linearizeDomain_(focusTimeIdx);
->>>>>>> a6218ce7
+                asImp_().linearizeAuxiliaryEquations_(focusTimeIdx);
                 linearizeTimer_.stop();
 
                 solveTimer_.start();
@@ -385,16 +381,12 @@
                 linearSolver_.getResidual(residual);
                 solveTimer_.stop();
 
-<<<<<<< HEAD
                 // The preSolve_() method usually computes the errors, but it can do
                 // something else in addition. TODO: should its costs be counted to
                 // the linearization or to the update?
                 updateTimer_.start();
                 asImp_().preSolve_(currentSolution, residual);
                 updateTimer_.stop();
-=======
-                asImp_().linearizeAuxiliaryEquations_(focusTimeIdx);
->>>>>>> a6218ce7
 
                 if (!asImp_().proceed_()) {
                     if (asImp_().verbose_() && isatty(fileno(stdout)))
