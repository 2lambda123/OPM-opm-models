--- conflicted
+++ resolved
@@ -1034,14 +1034,10 @@
                                   unsigned focusTimeIdx)
     {
         const PrimaryVariables& priVars = elemCtx.primaryVars(dofIdx, timeIdx);
-<<<<<<< HEAD
         polymerConcentration_ = priVars.makeEvaluation(polymerConcentrationIdx, timeIdx, focusTimeIdx);
-=======
-        polymerConcentration_ = priVars.makeEvaluation(polymerConcentrationIdx, timeIdx);
         if (enablePolymerMW) {
-            polymerMoleWeight_ = priVars.makeEvaluation(polymerMoleWeightIdx, timeIdx);
-        }
->>>>>>> e5a49211
+            polymerMoleWeight_ = priVars.makeEvaluation(polymerMoleWeightIdx, timeIdx, focusTimeIdx);
+        }
         const Scalar cmax = PolymerModule::plymaxMaxConcentration(elemCtx, dofIdx, timeIdx);
 
         // permeability reduction due to polymer
