--- conflicted
+++ resolved
@@ -339,17 +339,12 @@
             porosity_ *= 1.0 + x + 0.5*x*x;
         }
 
-<<<<<<< HEAD
         if (enableExperiments)
             // deal with water induced rock compaction
             porosity_ *= problem.template rockCompPoroMultiplier<Evaluation>(*this, globalSpaceIdx);
 
-        asImp_().solventPvtUpdate_(elemCtx, dofIdx, timeIdx);
-        asImp_().polymerPropertiesUpdate_(elemCtx, dofIdx, timeIdx);
-=======
         asImp_().solventPvtUpdate_(elemCtx, dofIdx, timeIdx, focusTimeIdx);
         asImp_().polymerPropertiesUpdate_(elemCtx, dofIdx, timeIdx, focusTimeIdx);
->>>>>>> a6218ce7
         asImp_().updateEnergyQuantities_(elemCtx, dofIdx, timeIdx, paramCache);
 
         // update the quantities which are required by the chosen
